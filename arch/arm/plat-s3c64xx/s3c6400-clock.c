/* linux/arch/arm/plat-s3c64xx/s3c6400-clock.c
 *
 * Copyright 2008 Openmoko, Inc.
 * Copyright 2008 Simtec Electronics
 *	Ben Dooks <ben@simtec.co.uk>
 *	http://armlinux.simtec.co.uk/
 *
 * S3C6400 based common clock support
 *
 * This program is free software; you can redistribute it and/or modify
 * it under the terms of the GNU General Public License version 2 as
 * published by the Free Software Foundation.
*/

#include <linux/init.h>
#include <linux/module.h>
#include <linux/kernel.h>
#include <linux/list.h>
#include <linux/errno.h>
#include <linux/err.h>
#include <linux/clk.h>
#include <linux/sysdev.h>
#include <linux/io.h>

#include <mach/hardware.h>
#include <mach/map.h>

#include <plat/cpu-freq.h>

#include <plat/regs-clock.h>
#include <plat/clock.h>
#include <plat/cpu.h>
#include <plat/pll.h>

/* fin_apll, fin_mpll and fin_epll are all the same clock, which we call
 * ext_xtal_mux for want of an actual name from the manual.
*/

static struct clk clk_ext_xtal_mux = {
	.name		= "ext_xtal",
	.id		= -1,
};

#define clk_fin_apll clk_ext_xtal_mux
#define clk_fin_mpll clk_ext_xtal_mux
#define clk_fin_epll clk_ext_xtal_mux

#define clk_fout_mpll	clk_mpll

struct clk_sources {
	unsigned int	nr_sources;
	struct clk	**sources;
};

struct clksrc_clk {
	struct clk		clk;
	unsigned int		mask;
	unsigned int		shift;

	struct clk_sources	*sources;

	unsigned int		divider_shift;
	void __iomem		*reg_divider;
};

static struct clk clk_fout_apll = {
	.name		= "fout_apll",
	.id		= -1,
};

static struct clk *clk_src_apll_list[] = {
	[0] = &clk_fin_apll,
	[1] = &clk_fout_apll,
};

static struct clk_sources clk_src_apll = {
	.sources	= clk_src_apll_list,
	.nr_sources	= ARRAY_SIZE(clk_src_apll_list),
};

static struct clksrc_clk clk_mout_apll = {
	.clk	= {
		.name		= "mout_apll",
		.id		= -1,
	},
	.shift		= S3C6400_CLKSRC_APLL_MOUT_SHIFT,
	.mask		= S3C6400_CLKSRC_APLL_MOUT,
	.sources	= &clk_src_apll,
};

static struct clk clk_fout_epll = {
	.name		= "fout_epll",
	.id		= -1,
};

static struct clk *clk_src_epll_list[] = {
	[0] = &clk_fin_epll,
	[1] = &clk_fout_epll,
};

static struct clk_sources clk_src_epll = {
	.sources	= clk_src_epll_list,
	.nr_sources	= ARRAY_SIZE(clk_src_epll_list),
};

static struct clksrc_clk clk_mout_epll = {
	.clk	= {
		.name		= "mout_epll",
		.id		= -1,
	},
	.shift		= S3C6400_CLKSRC_EPLL_MOUT_SHIFT,
	.mask		= S3C6400_CLKSRC_EPLL_MOUT,
	.sources	= &clk_src_epll,
};

static struct clk *clk_src_mpll_list[] = {
	[0] = &clk_fin_mpll,
	[1] = &clk_fout_mpll,
};

static struct clk_sources clk_src_mpll = {
	.sources	= clk_src_mpll_list,
	.nr_sources	= ARRAY_SIZE(clk_src_mpll_list),
};

static struct clksrc_clk clk_mout_mpll = {
	.clk = {
		.name		= "mout_mpll",
		.id		= -1,
	},
	.shift		= S3C6400_CLKSRC_MPLL_MOUT_SHIFT,
	.mask		= S3C6400_CLKSRC_MPLL_MOUT,
	.sources	= &clk_src_mpll,
};

static unsigned int armclk_mask;

static unsigned long s3c64xx_clk_arm_get_rate(struct clk *clk)
{
	unsigned long rate = clk_get_rate(clk->parent);
	u32 clkdiv;

	/* divisor mask starts at bit0, so no need to shift */
	clkdiv = __raw_readl(S3C_CLK_DIV0) & armclk_mask;

	return rate / (clkdiv + 1);
}

static unsigned long s3c64xx_clk_arm_round_rate(struct clk *clk,
						unsigned long rate)
{
	unsigned long parent = clk_get_rate(clk->parent);
	u32 div;

	if (parent < rate)
<<<<<<< HEAD
		return rate;
=======
		return parent;
>>>>>>> 80ffb3cc

	div = (parent / rate) - 1;
	if (div > armclk_mask)
		div = armclk_mask;

	return parent / (div + 1);
}

static int s3c64xx_clk_arm_set_rate(struct clk *clk, unsigned long rate)
{
	unsigned long parent = clk_get_rate(clk->parent);
	u32 div;
	u32 val;

	if (rate < parent / (armclk_mask + 1))
		return -EINVAL;

	rate = clk_round_rate(clk, rate);
	div = clk_get_rate(clk->parent) / rate;

	val = __raw_readl(S3C_CLK_DIV0);
<<<<<<< HEAD
	val &= armclk_mask;
=======
	val &= ~armclk_mask;
>>>>>>> 80ffb3cc
	val |= (div - 1);
	__raw_writel(val, S3C_CLK_DIV0);

	return 0;

}

static struct clk clk_arm = {
	.name		= "armclk",
	.id		= -1,
	.parent		= &clk_mout_apll.clk,
	.get_rate	= s3c64xx_clk_arm_get_rate,
	.set_rate	= s3c64xx_clk_arm_set_rate,
	.round_rate	= s3c64xx_clk_arm_round_rate,
};

static unsigned long s3c64xx_clk_doutmpll_get_rate(struct clk *clk)
{
	unsigned long rate = clk_get_rate(clk->parent);

	printk(KERN_DEBUG "%s: parent is %ld\n", __func__, rate);

	if (__raw_readl(S3C_CLK_DIV0) & S3C6400_CLKDIV0_MPLL_MASK)
		rate /= 2;

	return rate;
}

static struct clk clk_dout_mpll = {
	.name		= "dout_mpll",
	.id		= -1,
	.parent		= &clk_mout_mpll.clk,
	.get_rate	= s3c64xx_clk_doutmpll_get_rate,
};

static struct clk *clkset_spi_mmc_list[] = {
	&clk_mout_epll.clk,
	&clk_dout_mpll,
	&clk_fin_epll,
	&clk_27m,
};

static struct clk_sources clkset_spi_mmc = {
	.sources	= clkset_spi_mmc_list,
	.nr_sources	= ARRAY_SIZE(clkset_spi_mmc_list),
};

static struct clk *clkset_irda_list[] = {
	&clk_mout_epll.clk,
	&clk_dout_mpll,
	NULL,
	&clk_27m,
};

static struct clk_sources clkset_irda = {
	.sources	= clkset_irda_list,
	.nr_sources	= ARRAY_SIZE(clkset_irda_list),
};

static struct clk *clkset_uart_list[] = {
	&clk_mout_epll.clk,
	&clk_dout_mpll,
	NULL,
	NULL
};

static struct clk_sources clkset_uart = {
	.sources	= clkset_uart_list,
	.nr_sources	= ARRAY_SIZE(clkset_uart_list),
};

static struct clk *clkset_uhost_list[] = {
	&clk_48m,
	&clk_mout_epll.clk,
	&clk_dout_mpll,
	&clk_fin_epll,
};

static struct clk_sources clkset_uhost = {
	.sources	= clkset_uhost_list,
	.nr_sources	= ARRAY_SIZE(clkset_uhost_list),
};


/* The peripheral clocks are all controlled via clocksource followed
 * by an optional divider and gate stage. We currently roll this into
 * one clock which hides the intermediate clock from the mux.
 *
 * Note, the JPEG clock can only be an even divider...
 *
 * The scaler and LCD clocks depend on the S3C64XX version, and also
 * have a common parent divisor so are not included here.
 */

static inline struct clksrc_clk *to_clksrc(struct clk *clk)
{
	return container_of(clk, struct clksrc_clk, clk);
}

static unsigned long s3c64xx_getrate_clksrc(struct clk *clk)
{
	struct clksrc_clk *sclk = to_clksrc(clk);
	unsigned long rate = clk_get_rate(clk->parent);
	u32 clkdiv = __raw_readl(sclk->reg_divider);

	clkdiv >>= sclk->divider_shift;
	clkdiv &= 0xf;
	clkdiv++;

	rate /= clkdiv;
	return rate;
}

static int s3c64xx_setrate_clksrc(struct clk *clk, unsigned long rate)
{
	struct clksrc_clk *sclk = to_clksrc(clk);
	void __iomem *reg = sclk->reg_divider;
	unsigned int div;
	u32 val;

	rate = clk_round_rate(clk, rate);
	div = clk_get_rate(clk->parent) / rate;
	if (div > 16)
		return -EINVAL;

	val = __raw_readl(reg);
	val &= ~(0xf << sclk->shift);
	val |= (div - 1) << sclk->shift;
	__raw_writel(val, reg);

	return 0;
}

static int s3c64xx_setparent_clksrc(struct clk *clk, struct clk *parent)
{
	struct clksrc_clk *sclk = to_clksrc(clk);
	struct clk_sources *srcs = sclk->sources;
	u32 clksrc = __raw_readl(S3C_CLK_SRC);
	int src_nr = -1;
	int ptr;

	for (ptr = 0; ptr < srcs->nr_sources; ptr++)
		if (srcs->sources[ptr] == parent) {
			src_nr = ptr;
			break;
		}

	if (src_nr >= 0) {
		clksrc &= ~sclk->mask;
		clksrc |= src_nr << sclk->shift;

		__raw_writel(clksrc, S3C_CLK_SRC);
		return 0;
	}

	return -EINVAL;
}

static unsigned long s3c64xx_roundrate_clksrc(struct clk *clk,
					      unsigned long rate)
{
	unsigned long parent_rate = clk_get_rate(clk->parent);
	int div;

	if (rate > parent_rate)
		rate = parent_rate;
	else {
		div = rate / parent_rate;

		if (div == 0)
			div = 1;
		if (div > 16)
			div = 16;

		rate = parent_rate / div;
	}

	return rate;
}

static struct clksrc_clk clk_mmc0 = {
	.clk	= {
		.name		= "mmc_bus",
		.id		= 0,
		.ctrlbit        = S3C_CLKCON_SCLK_MMC0,
		.enable		= s3c64xx_sclk_ctrl,
		.set_parent	= s3c64xx_setparent_clksrc,
		.get_rate	= s3c64xx_getrate_clksrc,
		.set_rate	= s3c64xx_setrate_clksrc,
		.round_rate	= s3c64xx_roundrate_clksrc,
	},
	.shift		= S3C6400_CLKSRC_MMC0_SHIFT,
	.mask		= S3C6400_CLKSRC_MMC0_MASK,
	.sources	= &clkset_spi_mmc,
	.divider_shift	= S3C6400_CLKDIV1_MMC0_SHIFT,
	.reg_divider	= S3C_CLK_DIV1,
};

static struct clksrc_clk clk_mmc1 = {
	.clk	= {
		.name		= "mmc_bus",
		.id		= 1,
		.ctrlbit        = S3C_CLKCON_SCLK_MMC1,
		.enable		= s3c64xx_sclk_ctrl,
		.get_rate	= s3c64xx_getrate_clksrc,
		.set_rate	= s3c64xx_setrate_clksrc,
		.set_parent	= s3c64xx_setparent_clksrc,
		.round_rate	= s3c64xx_roundrate_clksrc,
	},
	.shift		= S3C6400_CLKSRC_MMC1_SHIFT,
	.mask		= S3C6400_CLKSRC_MMC1_MASK,
	.sources	= &clkset_spi_mmc,
	.divider_shift	= S3C6400_CLKDIV1_MMC1_SHIFT,
	.reg_divider	= S3C_CLK_DIV1,
};

static struct clksrc_clk clk_mmc2 = {
	.clk	= {
		.name		= "mmc_bus",
		.id		= 2,
		.ctrlbit        = S3C_CLKCON_SCLK_MMC2,
		.enable		= s3c64xx_sclk_ctrl,
		.get_rate	= s3c64xx_getrate_clksrc,
		.set_rate	= s3c64xx_setrate_clksrc,
		.set_parent	= s3c64xx_setparent_clksrc,
		.round_rate	= s3c64xx_roundrate_clksrc,
	},
	.shift		= S3C6400_CLKSRC_MMC2_SHIFT,
	.mask		= S3C6400_CLKSRC_MMC2_MASK,
	.sources	= &clkset_spi_mmc,
	.divider_shift	= S3C6400_CLKDIV1_MMC2_SHIFT,
	.reg_divider	= S3C_CLK_DIV1,
};

static struct clksrc_clk clk_usbhost = {
	.clk	= {
		.name		= "usb-bus-host",
		.id		= -1,
		.ctrlbit        = S3C_CLKCON_SCLK_UHOST,
		.enable		= s3c64xx_sclk_ctrl,
		.set_parent	= s3c64xx_setparent_clksrc,
		.get_rate	= s3c64xx_getrate_clksrc,
		.set_rate	= s3c64xx_setrate_clksrc,
		.round_rate	= s3c64xx_roundrate_clksrc,
	},
	.shift		= S3C6400_CLKSRC_UHOST_SHIFT,
	.mask		= S3C6400_CLKSRC_UHOST_MASK,
	.sources	= &clkset_uhost,
	.divider_shift	= S3C6400_CLKDIV1_UHOST_SHIFT,
	.reg_divider	= S3C_CLK_DIV1,
};

static struct clksrc_clk clk_uart_uclk1 = {
	.clk	= {
		.name		= "uclk1",
		.id		= -1,
		.ctrlbit        = S3C_CLKCON_SCLK_UART,
		.enable		= s3c64xx_sclk_ctrl,
		.set_parent	= s3c64xx_setparent_clksrc,
		.get_rate	= s3c64xx_getrate_clksrc,
		.set_rate	= s3c64xx_setrate_clksrc,
		.round_rate	= s3c64xx_roundrate_clksrc,
	},
	.shift		= S3C6400_CLKSRC_UART_SHIFT,
	.mask		= S3C6400_CLKSRC_UART_MASK,
	.sources	= &clkset_uart,
	.divider_shift	= S3C6400_CLKDIV2_UART_SHIFT,
	.reg_divider	= S3C_CLK_DIV2,
};

/* Where does UCLK0 come from? */

static struct clksrc_clk clk_spi0 = {
	.clk	= {
		.name		= "spi-bus",
		.id		= 0,
		.ctrlbit        = S3C_CLKCON_SCLK_SPI0,
		.enable		= s3c64xx_sclk_ctrl,
		.set_parent	= s3c64xx_setparent_clksrc,
		.get_rate	= s3c64xx_getrate_clksrc,
		.set_rate	= s3c64xx_setrate_clksrc,
		.round_rate	= s3c64xx_roundrate_clksrc,
	},
	.shift		= S3C6400_CLKSRC_SPI0_SHIFT,
	.mask		= S3C6400_CLKSRC_SPI0_MASK,
	.sources	= &clkset_spi_mmc,
	.divider_shift	= S3C6400_CLKDIV2_SPI0_SHIFT,
	.reg_divider	= S3C_CLK_DIV2,
};

static struct clksrc_clk clk_spi1 = {
	.clk	= {
		.name		= "spi-bus",
		.id		= 1,
		.ctrlbit        = S3C_CLKCON_SCLK_SPI1,
		.enable		= s3c64xx_sclk_ctrl,
		.set_parent	= s3c64xx_setparent_clksrc,
		.get_rate	= s3c64xx_getrate_clksrc,
		.set_rate	= s3c64xx_setrate_clksrc,
		.round_rate	= s3c64xx_roundrate_clksrc,
	},
	.shift		= S3C6400_CLKSRC_SPI1_SHIFT,
	.mask		= S3C6400_CLKSRC_SPI1_MASK,
	.sources	= &clkset_spi_mmc,
	.divider_shift	= S3C6400_CLKDIV2_SPI1_SHIFT,
	.reg_divider	= S3C_CLK_DIV2,
};

static struct clk clk_iis_cd0 = {
	.name		= "iis_cdclk0",
	.id		= -1,
};

static struct clk clk_iis_cd1 = {
	.name		= "iis_cdclk1",
	.id		= -1,
};

static struct clk clk_pcm_cd = {
	.name		= "pcm_cdclk",
	.id		= -1,
};

static struct clk *clkset_audio0_list[] = {
	[0] = &clk_mout_epll.clk,
	[1] = &clk_dout_mpll,
	[2] = &clk_fin_epll,
	[3] = &clk_iis_cd0,
	[4] = &clk_pcm_cd,
};

static struct clk_sources clkset_audio0 = {
	.sources	= clkset_audio0_list,
	.nr_sources	= ARRAY_SIZE(clkset_audio0_list),
};

static struct clksrc_clk clk_audio0 = {
	.clk	= {
		.name		= "audio-bus",
		.id		= 0,
		.ctrlbit        = S3C_CLKCON_SCLK_AUDIO0,
		.enable		= s3c64xx_sclk_ctrl,
		.set_parent	= s3c64xx_setparent_clksrc,
		.get_rate	= s3c64xx_getrate_clksrc,
		.set_rate	= s3c64xx_setrate_clksrc,
		.round_rate	= s3c64xx_roundrate_clksrc,
	},
	.shift		= S3C6400_CLKSRC_AUDIO0_SHIFT,
	.mask		= S3C6400_CLKSRC_AUDIO0_MASK,
	.sources	= &clkset_audio0,
	.divider_shift	= S3C6400_CLKDIV2_AUDIO0_SHIFT,
	.reg_divider	= S3C_CLK_DIV2,
};

static struct clk *clkset_audio1_list[] = {
	[0] = &clk_mout_epll.clk,
	[1] = &clk_dout_mpll,
	[2] = &clk_fin_epll,
	[3] = &clk_iis_cd1,
	[4] = &clk_pcm_cd,
};

static struct clk_sources clkset_audio1 = {
	.sources	= clkset_audio1_list,
	.nr_sources	= ARRAY_SIZE(clkset_audio1_list),
};

static struct clksrc_clk clk_audio1 = {
	.clk	= {
		.name		= "audio-bus",
		.id		= 1,
		.ctrlbit        = S3C_CLKCON_SCLK_AUDIO1,
		.enable		= s3c64xx_sclk_ctrl,
		.set_parent	= s3c64xx_setparent_clksrc,
		.get_rate	= s3c64xx_getrate_clksrc,
		.set_rate	= s3c64xx_setrate_clksrc,
		.round_rate	= s3c64xx_roundrate_clksrc,
	},
	.shift		= S3C6400_CLKSRC_AUDIO1_SHIFT,
	.mask		= S3C6400_CLKSRC_AUDIO1_MASK,
	.sources	= &clkset_audio1,
	.divider_shift	= S3C6400_CLKDIV2_AUDIO1_SHIFT,
	.reg_divider	= S3C_CLK_DIV2,
};

static struct clksrc_clk clk_irda = {
	.clk	= {
		.name		= "irda-bus",
		.id		= 0,
		.ctrlbit        = S3C_CLKCON_SCLK_IRDA,
		.enable		= s3c64xx_sclk_ctrl,
		.set_parent	= s3c64xx_setparent_clksrc,
		.get_rate	= s3c64xx_getrate_clksrc,
		.set_rate	= s3c64xx_setrate_clksrc,
		.round_rate	= s3c64xx_roundrate_clksrc,
	},
	.shift		= S3C6400_CLKSRC_IRDA_SHIFT,
	.mask		= S3C6400_CLKSRC_IRDA_MASK,
	.sources	= &clkset_irda,
	.divider_shift	= S3C6400_CLKDIV2_IRDA_SHIFT,
	.reg_divider	= S3C_CLK_DIV2,
};

static struct clk *clkset_camif_list[] = {
	&clk_h2,
};

static struct clk_sources clkset_camif = {
	.sources	= clkset_camif_list,
	.nr_sources	= ARRAY_SIZE(clkset_camif_list),
};

static struct clksrc_clk clk_camif = {
	.clk	= {
		.name		= "camera",
		.id		= -1,
		.ctrlbit        = S3C_CLKCON_SCLK_CAM,
		.enable		= s3c64xx_sclk_ctrl,
		.set_parent	= s3c64xx_setparent_clksrc,
		.get_rate	= s3c64xx_getrate_clksrc,
		.set_rate	= s3c64xx_setrate_clksrc,
		.round_rate	= s3c64xx_roundrate_clksrc,
	},
	.shift		= 0,
	.mask		= 0,
	.sources	= &clkset_camif,
	.divider_shift	= S3C6400_CLKDIV0_CAM_SHIFT,
	.reg_divider	= S3C_CLK_DIV0,
};

/* Clock initialisation code */

static struct clksrc_clk *init_parents[] = {
	&clk_mout_apll,
	&clk_mout_epll,
	&clk_mout_mpll,
	&clk_mmc0,
	&clk_mmc1,
	&clk_mmc2,
	&clk_usbhost,
	&clk_uart_uclk1,
	&clk_spi0,
	&clk_spi1,
	&clk_audio0,
	&clk_audio1,
	&clk_irda,
	&clk_camif,
};

static void __init_or_cpufreq s3c6400_set_clksrc(struct clksrc_clk *clk)
{
	struct clk_sources *srcs = clk->sources;
	u32 clksrc = __raw_readl(S3C_CLK_SRC);

	clksrc &= clk->mask;
	clksrc >>= clk->shift;

	if (clksrc > srcs->nr_sources || !srcs->sources[clksrc]) {
		printk(KERN_ERR "%s: bad source %d\n",
		       clk->clk.name, clksrc);
		return;
	}

	clk->clk.parent = srcs->sources[clksrc];

	printk(KERN_INFO "%s: source is %s (%d), rate is %ld\n",
	       clk->clk.name, clk->clk.parent->name, clksrc,
	       clk_get_rate(&clk->clk));
}

#define GET_DIV(clk, field) ((((clk) & field##_MASK) >> field##_SHIFT) + 1)

void __init_or_cpufreq s3c6400_setup_clocks(void)
{
	struct clk *xtal_clk;
	unsigned long xtal;
	unsigned long fclk;
	unsigned long hclk;
	unsigned long hclk2;
	unsigned long pclk;
	unsigned long epll;
	unsigned long apll;
	unsigned long mpll;
	unsigned int ptr;
	u32 clkdiv0;

	printk(KERN_DEBUG "%s: registering clocks\n", __func__);

	clkdiv0 = __raw_readl(S3C_CLK_DIV0);
	printk(KERN_DEBUG "%s: clkdiv0 = %08x\n", __func__, clkdiv0);

	xtal_clk = clk_get(NULL, "xtal");
	BUG_ON(IS_ERR(xtal_clk));

	xtal = clk_get_rate(xtal_clk);
	clk_put(xtal_clk);

	printk(KERN_DEBUG "%s: xtal is %ld\n", __func__, xtal);

	epll = s3c6400_get_epll(xtal);
	mpll = s3c6400_get_pll(xtal, __raw_readl(S3C_MPLL_CON));
	apll = s3c6400_get_pll(xtal, __raw_readl(S3C_APLL_CON));

	fclk = mpll;

	printk(KERN_INFO "S3C64XX: PLL settings, A=%ld, M=%ld, E=%ld\n",
	       apll, mpll, epll);

	hclk2 = mpll / GET_DIV(clkdiv0, S3C6400_CLKDIV0_HCLK2);
	hclk = hclk2 / GET_DIV(clkdiv0, S3C6400_CLKDIV0_HCLK);
	pclk = hclk2 / GET_DIV(clkdiv0, S3C6400_CLKDIV0_PCLK);

	printk(KERN_INFO "S3C64XX: HCLK2=%ld, HCLK=%ld, PCLK=%ld\n",
	       hclk2, hclk, pclk);

	clk_fout_mpll.rate = mpll;
	clk_fout_epll.rate = epll;
	clk_fout_apll.rate = apll;

	clk_h2.rate = hclk2;
	clk_h.rate = hclk;
	clk_p.rate = pclk;
	clk_f.rate = fclk;

	for (ptr = 0; ptr < ARRAY_SIZE(init_parents); ptr++)
		s3c6400_set_clksrc(init_parents[ptr]);
}

static struct clk *clks[] __initdata = {
	&clk_ext_xtal_mux,
	&clk_iis_cd0,
	&clk_iis_cd1,
	&clk_pcm_cd,
	&clk_mout_epll.clk,
	&clk_fout_epll,
	&clk_mout_mpll.clk,
	&clk_dout_mpll,
	&clk_mmc0.clk,
	&clk_mmc1.clk,
	&clk_mmc2.clk,
	&clk_usbhost.clk,
	&clk_uart_uclk1.clk,
	&clk_spi0.clk,
	&clk_spi1.clk,
	&clk_audio0.clk,
	&clk_audio1.clk,
	&clk_irda.clk,
	&clk_camif.clk,
	&clk_arm,
};

/**
 * s3c6400_register_clocks - register clocks for s3c6400 and above
 * @armclk_divlimit: Divisor mask for ARMCLK
 *
 * Register the clocks for the S3C6400 and above SoC range, such
 * as ARMCLK and the clocks which have divider chains attached.
 *
 * This call does not setup the clocks, which is left to the
 * s3c6400_setup_clocks() call which may be needed by the cpufreq
 * or resume code to re-set the clocks if the bootloader has changed
 * them.
 */
void __init s3c6400_register_clocks(unsigned armclk_divlimit)
{
	struct clk *clkp;
	int ret;
	int ptr;

	armclk_mask = armclk_divlimit;

	for (ptr = 0; ptr < ARRAY_SIZE(clks); ptr++) {
		clkp = clks[ptr];
		ret = s3c24xx_register_clock(clkp);
		if (ret < 0) {
			printk(KERN_ERR "Failed to register clock %s (%d)\n",
			       clkp->name, ret);
		}
	}

	clk_mpll.parent = &clk_mout_mpll.clk;
	clk_epll.parent = &clk_mout_epll.clk;
}<|MERGE_RESOLUTION|>--- conflicted
+++ resolved
@@ -153,11 +153,7 @@
 	u32 div;
 
 	if (parent < rate)
-<<<<<<< HEAD
-		return rate;
-=======
 		return parent;
->>>>>>> 80ffb3cc
 
 	div = (parent / rate) - 1;
 	if (div > armclk_mask)
@@ -179,11 +175,7 @@
 	div = clk_get_rate(clk->parent) / rate;
 
 	val = __raw_readl(S3C_CLK_DIV0);
-<<<<<<< HEAD
-	val &= armclk_mask;
-=======
 	val &= ~armclk_mask;
->>>>>>> 80ffb3cc
 	val |= (div - 1);
 	__raw_writel(val, S3C_CLK_DIV0);
 
