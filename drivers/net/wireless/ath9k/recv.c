--- conflicted
+++ resolved
@@ -41,18 +41,12 @@
 	ASSERT(skb != NULL);
 	ds->ds_vdata = skb->data;
 
-<<<<<<< HEAD
-	/* setup rx descriptors */
-	ath9k_hw_setuprxdesc(ah, ds,
-			     skb_tailroom(skb), /* buffer size */
-=======
 	/* setup rx descriptors. The sc_rxbufsize here tells the harware
 	 * how much data it can DMA to us and that we are prepared
 	 * to process */
 	ath9k_hw_setuprxdesc(ah,
 			     ds,
 			     sc->sc_rxbufsize,
->>>>>>> 3ec19255
 			     0);
 
 	if (sc->sc_rxlink == NULL)
@@ -155,7 +149,6 @@
 			  struct ieee80211_rx_status *rx_status, bool *decrypt_error,
 			  struct ath_softc *sc)
 {
-<<<<<<< HEAD
 	struct ath_rate_table *rate_table = sc->hw_rate_table[sc->sc_curmode];
 	struct ieee80211_hdr *hdr;
 	int ratekbps, rix;
@@ -211,24 +204,6 @@
 			}
 		}
 	}
-=======
-	struct ath_buf *bf = ATH_RX_CONTEXT(skb)->ctx_rxbuf;
-	struct sk_buff *nskb;
-	int type;
-
-	/* indicate frame to the stack, which will free the old skb. */
-	type = _ath_rx_indicate(sc, skb, status, keyix);
-
-	/* allocate a new skb and queue it to for H/W processing */
-	nskb = ath_rxbuf_alloc(sc, sc->sc_rxbufsize);
-	if (nskb != NULL) {
-		bf->bf_mpdu = nskb;
-		bf->bf_buf_addr = pci_map_single(sc->pdev, nskb->data,
-					 sc->sc_rxbufsize,
-					 PCI_DMA_FROMDEVICE);
-		bf->bf_dmacontext = bf->bf_buf_addr;
-		ATH_RX_CONTEXT(nskb)->ctx_rxbuf = bf;
->>>>>>> 3ec19255
 
 	ratecode = ds->ds_rxstat.rs_rate;
 	rix = rate_table->rateCodeToIndex[ratecode];
@@ -579,15 +554,9 @@
 		if (!requeue_skb)
 			goto requeue;
 
-<<<<<<< HEAD
-		/* Sync and unmap the frame */
-		pci_dma_sync_single_for_cpu(sc->pdev, bf->bf_buf_addr,
-					    skb_tailroom(skb),
-=======
 		pci_dma_sync_single_for_cpu(sc->pdev,
 					    bf->bf_buf_addr,
 					    sc->sc_rxbufsize,
->>>>>>> 3ec19255
 					    PCI_DMA_FROMDEVICE);
 		pci_unmap_single(sc->pdev, bf->bf_buf_addr,
 				 sc->sc_rxbufsize,
